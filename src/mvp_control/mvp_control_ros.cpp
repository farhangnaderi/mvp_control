--- conflicted
+++ resolved
@@ -1223,7 +1223,6 @@
                         if (needed_forces(i)<0){
                             combined_force = -sqrt(pow(needed_forces(i), 2) + pow(needed_forces(i + 1), 2));
                         }
-<<<<<<< HEAD
                         else if (needed_forces(i)> 0)
                         {
                             combined_force =  sqrt(pow(needed_forces(i), 2) + pow(needed_forces(i + 1), 2));
@@ -1232,19 +1231,6 @@
                         {
                             combined_force = 0;
                         }
-=======
-                        else if (needed_forces(i)>0)
-                        {
-                            combined_force =  sqrt(pow(needed_forces(i), 2) + pow(needed_forces(i + 1), 2));
-                        }
-                        printf("needed_forces = %lf, %lf\r\n", needed_forces(i), needed_forces(i + 1));
-                        printf("combined_force = %lf\r\n", combined_force);
-
-                        // else
-                        // {
-                        //     combined_force = 0;
-                        // }
->>>>>>> cb6d9c3c
 
                         //double combined_force = sqrt(pow(needed_forces(i), 2) + pow(needed_forces(i + 1), 2));
                         
@@ -1284,10 +1270,10 @@
                                         calculated_angle = atan2(y, x);
                                     }
                                     else if (x < 0)
+                                    else if (x < 0)
                                     {
                                         calculated_angle = atan2(-y, -x);
                                     }
-<<<<<<< HEAD
                                     else
                                     {
                                         calculated_angle = 0;
@@ -1305,19 +1291,6 @@
                                     new_angle = fmod(new_angle - M_PI, 2 * M_PI);
                                     if (new_angle > 0) {
                                         new_angle -= 2 * M_PI;
-=======
-                                    // else
-                                    // {
-                                    //     calculated_angle = 0;
-                                    // }
-                                   // Calculate the new angle since it is needed in body frame within -pi to pi
-                                    double new_angle =  yaw + calculated_angle;
-                                    printf("yaw = %lf, calculated_angle = %lf, new_angle = %lf\r\n", yaw, calculated_angle, new_angle);
-                                    // Wrap the new_angle to the range -pi to pi
-                                    new_angle = fmod(new_angle + M_PI, 2 * M_PI);
-                                    if (new_angle < 0) {
-                                        new_angle += 2 * M_PI;
->>>>>>> cb6d9c3c
                                     }
                                     new_angle += M_PI;
 
