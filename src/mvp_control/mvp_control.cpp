--- conflicted
+++ resolved
@@ -255,22 +255,12 @@
 
     for (size_t i = 0; i < m_thruster_vector.size(); ++i) {
         int thruster_setting = static_cast<int>(m_thruster_vector[i]);
-<<<<<<< HEAD
-        std::string joint_name = m_tf_prefix ;// + m_thrusters.at(i)->get_servo_joints().at(0);
-        //double beta = get_current_angle(joint_name); // Retrieve the current angle
-        double beta = 0.0;
-        int base_idx = 0;
-
-        ROS_INFO("m_tf_prefix: %s", m_tf_prefix.c_str());
-
-=======
         std::string joint_name = m_tf_prefix_thruster; // + m_thrusters.at(i)->get_servo_joints().at(0);
         double beta = 0.0;
         int base_idx = 0;
 
         ROS_INFO("m_tf_prefix_thruster: %s", m_tf_prefix_thruster.c_str());
         ROS_INFO("Haloooooooooooooooooooo");
->>>>>>> bf987bcb
         switch (thruster_setting) {
             case 0:
                 ROS_ERROR_STREAM("Index is this honey :" << i);
@@ -293,8 +283,8 @@
                 A_triplets.emplace_back(base_idx + 2, i, -omega_deltaT);
                 A_triplets.emplace_back(base_idx + 1, i + 1, 1.0);
                 A_triplets.emplace_back(base_idx + 2, i + 1, -1.0);
-                //A_triplets.emplace_back(base_idx + 3, i, -std::min(omega_deltaT, gamma_upper + beta));
-                //A_triplets.emplace_back(base_idx + 4, i, std::max(-omega_deltaT, gamma_lower + beta));
+                A_triplets.emplace_back(base_idx + 3, i, -std::min(omega_deltaT, gamma_upper + beta));
+                A_triplets.emplace_back(base_idx + 4, i, std::max(-omega_deltaT, gamma_lower + beta));
                 A_triplets.emplace_back(base_idx + 3, i + 1, 1.0);
                 A_triplets.emplace_back(base_idx + 4, i + 1, -1.0);
 
@@ -771,6 +761,228 @@
     // followed by non articulated
     for (size_t i = 0; i < m_thruster_vector.size(); ++i) {
         int thruster_setting = static_cast<int>(m_thruster_vector[i]);
+        std::string joint_name = m_tf_prefix ;// + m_thrusters.at(i)->get_servo_joints().at(0);
+        //double beta = get_current_angle(joint_name); // Retrieve the current angle
+        double beta = 0.0;
+        int base_idx = 0;
+
+        ROS_INFO("m_tf_prefix: %s", m_tf_prefix.c_str());
+
+        switch (thruster_setting) {
+            case 0:
+                A_triplets.emplace_back((i * 3)/2, i, 1.0);
+                break;
+            case 1:
+                base_idx = (i * 5) / 2;
+                A_triplets.emplace_back(base_idx, i, 1.0);
+                A_triplets.emplace_back(base_idx + 1, i, -omega_deltaT);
+                A_triplets.emplace_back(base_idx + 2, i, -omega_deltaT);
+                A_triplets.emplace_back(base_idx + 1, i + 1, 1.0);
+                A_triplets.emplace_back(base_idx + 2, i + 1, -1.0);
+                //A_triplets.emplace_back(base_idx + 3, i, -std::min(omega_deltaT, gamma_upper + beta));
+                //A_triplets.emplace_back(base_idx + 4, i, std::max(-omega_deltaT, gamma_lower + beta));
+                A_triplets.emplace_back(base_idx + 3, i + 1, 1.0);
+                A_triplets.emplace_back(base_idx + 4, i + 1, -1.0);
+
+                // Set bounds for the constraints associated with thruster_setting 1
+                qp_instance.lower_bounds[base_idx] = 0;
+                qp_instance.upper_bounds[base_idx] = m_upper_limit[(base_idx / 3) + 1] * std::cos(omega_deltaT);
+
+                qp_instance.lower_bounds[base_idx + 1] = -kInfinity;
+                qp_instance.upper_bounds[base_idx + 1] = 0;
+                qp_instance.lower_bounds[base_idx + 2] = -kInfinity;
+                qp_instance.upper_bounds[base_idx + 2] = 0;
+                qp_instance.lower_bounds[base_idx + 3] = -kInfinity;
+                qp_instance.upper_bounds[base_idx + 3] = 0;
+                qp_instance.lower_bounds[base_idx + 4] = -kInfinity;
+                qp_instance.upper_bounds[base_idx + 4] = 0;
+                break;
+            case 2:
+                break;
+            default:
+                // Handling unexpected settings
+                break;
+        }
+    }
+
+    A_sparse.setFromTriplets(A_triplets.begin(), A_triplets.end());
+    qp_instance.constraint_matrix = A_sparse;
+
+    // making this as a helper to build boundaries
+    std::vector<int> boundary_slack_vector;
+
+    for (int i = 0; i < m_thruster_vector.size(); ++i) {
+        int value = static_cast<int>(m_thruster_vector[i]);
+        switch (value) {
+            case 1:
+                boundary_slack_vector.push_back(1);
+                boundary_slack_vector.push_back(1);
+                boundary_slack_vector.push_back(1);
+                break;
+            case 0:
+                boundary_slack_vector.push_back(0);
+                break;
+            case 2:
+                // do nothing
+                break;
+            default:
+                // Handle unexpected values
+                break;
+        }
+    }
+
+    for (size_t i = 0; i < boundary_slack_vector.size(); ++i) {
+        switch (static_cast<int>(boundary_slack_vector[i])) {
+            case 1:
+                // F1 and F2 x
+                qp_instance.lower_bounds[i] = 0; 
+                qp_instance.upper_bounds[i] =  m_upper_limit((i/3)+1) * cos(omega * deltaT);
+
+                for (int j = i + 1; j < i + 3; ++j) {
+                    qp_instance.lower_bounds[j] = -kInfinity;
+                    qp_instance.upper_bounds[j] = 0;
+                }
+                i++;
+                i++;
+                break;
+            case 0:
+                if ((i + 1) % 3 == 0) {
+                    qp_instance.lower_bounds[i] = m_lower_limit[i-2]; 
+                    qp_instance.upper_bounds[i] = m_upper_limit[i-2];
+                } else { 
+                    qp_instance.lower_bounds[i] = m_lower_limit[i-3]; 
+                    qp_instance.upper_bounds[i] = m_upper_limit[i-3];
+                }
+                break;
+        }
+    }
+
+    // Solve the quadratic program
+    osqp::OsqpSolver solver;
+    osqp::OsqpSettings settings;
+    settings.verbose = false;
+    auto status = solver.Init(qp_instance, settings);
+
+    if (!status.ok()) {
+        return false;
+    }
+
+    osqp::OsqpExitCode exitCode = solver.Solve();
+
+    switch (exitCode) {
+        case osqp::OsqpExitCode::kOptimal: {
+            *t = solver.primal_solution();
+
+            // Output the optimal solution
+            // std::cout << "Optimal solution vector: [" << t->transpose() << "]" << std::endl;
+            return true;
+        }
+        case osqp::OsqpExitCode::kPrimalInfeasible:
+            std::cerr << "The problem is primal infeasible." << std::endl;
+            break;
+        case osqp::OsqpExitCode::kDualInfeasible:
+            std::cerr << "The problem is dual infeasible." << std::endl;
+            break;
+        case osqp::OsqpExitCode::kOptimalInaccurate:
+            std::cerr << "The optimal solution is inaccurate." << std::endl;
+            break;
+        case osqp::OsqpExitCode::kPrimalInfeasibleInaccurate:
+            std::cerr << "The problem is primal infeasible and the solution is inaccurate." << std::endl;
+            break;
+        case osqp::OsqpExitCode::kDualInfeasibleInaccurate:
+            std::cerr << "The problem is dual infeasible and the solution is inaccurate." << std::endl;
+            break;
+        case osqp::OsqpExitCode::kMaxIterations:
+            std::cerr << "The maximum number of iterations has been reached." << std::endl;
+            break;
+        case osqp::OsqpExitCode::kInterrupted:
+            std::cerr << "The optimization was interrupted." << std::endl;
+            break;
+        case osqp::OsqpExitCode::kTimeLimitReached:
+            std::cerr << "The time limit was reached before a solution was found." << std::endl;
+            break;
+        case osqp::OsqpExitCode::kNonConvex:
+            std::cerr << "The problem is non-convex." << std::endl;
+            break;
+        case osqp::OsqpExitCode::kUnknown:
+        default:
+            std::cerr << "An unknown error occurred." << std::endl;
+            break;
+    }
+
+    return false;
+}
+
+bool MvpControl::f_optimize_thrust_2(Eigen::VectorXd *t, Eigen::VectorXd u) {
+
+    // Control allocation matrix
+    Eigen::MatrixXd T(
+        m_controlled_freedoms.size(),
+        m_control_allocation_matrix.cols()
+    );
+    
+    // Control matrix
+    Eigen::VectorXd U(m_controlled_freedoms.size());
+
+    //std::vector<std::string> m_controlled_freedoms_names = {"Surge", "Sway", "Heave", "Roll", "Pitch", "Yaw"};
+    // Scoped lock to ensure thread safety
+    {
+        std::scoped_lock lock(m_allocation_matrix_lock, m_controlled_freedoms_lock);
+        for (int i = 0; i < m_controlled_freedoms.size(); i++) {
+            T.row(i) = m_control_allocation_matrix.row(m_controlled_freedoms.at(i));
+            U(i) = u(m_controlled_freedoms.at(i));
+
+        }
+            // std::stringstream ss;
+            //     ss << "U: [" << U.transpose() << "]";
+            //     ROS_INFO_STREAM(ss.str());
+    }
+
+    // Prepare data for the quadratic solver
+    Eigen::MatrixXd Q = 2 * T.transpose() * T;
+    Eigen::VectorXd c = -2 * T.transpose() * U;
+
+    // Initialize constraint matrix and bounds
+    const double kInfinity = std::numeric_limits<double>::infinity();
+
+    const double omega = 5.24;
+    const double deltaT = 1 / m_controller_frequency;
+    int pair_count = 0;
+    int single_count = 0;
+
+    for (size_t i = 0; i + 1 < m_thruster_vector.size(); ++i) {
+        if (m_thruster_vector(i) == 1 && m_thruster_vector(i + 1) == 2) {
+            pair_count++;  // Increment for every [1, 2] pair found
+            i++;  // Skip the next element because it is part of a pair
+        } else {
+            single_count++;  // Not part of a [1, 2] pair
+        }
+    }
+
+    // Check the last element if it's not part of the last checked pair
+    if (m_thruster_vector.size() > 0 && (
+        m_thruster_vector(m_thruster_vector.size() - 1) != 2 || (m_thruster_vector.size() > 1 
+        && m_thruster_vector(m_thruster_vector.size() - 2) != 1))) {
+        single_count++;
+    }
+
+    int kNumConstraints = 3 * pair_count + single_count; 
+    int kNumVariables = m_control_allocation_matrix.cols();
+    
+    // Initialize the OSQP instance
+    osqp::OsqpInstance qp_instance;
+    qp_instance.objective_matrix = Q.sparseView();
+    qp_instance.objective_vector = c;
+    qp_instance.lower_bounds.resize(kNumConstraints);
+    qp_instance.upper_bounds.resize(kNumConstraints);
+
+    Eigen::SparseMatrix<double> A_sparse(kNumConstraints, kNumVariables);
+    std::vector<Eigen::Triplet<double>> A_triplets;
+ 
+    //Assuming articulated joints are entered first in config file
+    // followed by non articulated
+    for (size_t i = 0; i < m_thruster_vector.size(); ++i) {
+        int thruster_setting = static_cast<int>(m_thruster_vector[i]);
 
         switch (thruster_setting) {
             case 0:
@@ -904,212 +1116,6 @@
     return false;
 }
 
-<<<<<<< HEAD
-bool MvpControl::f_optimize_thrust_2(Eigen::VectorXd *t, Eigen::VectorXd u) {
-
-    // Control allocation matrix
-    Eigen::MatrixXd T(
-        m_controlled_freedoms.size(),
-        m_control_allocation_matrix.cols()
-    );
-    
-    // Control matrix
-    Eigen::VectorXd U(m_controlled_freedoms.size());
-
-    //std::vector<std::string> m_controlled_freedoms_names = {"Surge", "Sway", "Heave", "Roll", "Pitch", "Yaw"};
-    // Scoped lock to ensure thread safety
-    {
-        std::scoped_lock lock(m_allocation_matrix_lock, m_controlled_freedoms_lock);
-        for (int i = 0; i < m_controlled_freedoms.size(); i++) {
-            T.row(i) = m_control_allocation_matrix.row(m_controlled_freedoms.at(i));
-            U(i) = u(m_controlled_freedoms.at(i));
-
-        }
-            // std::stringstream ss;
-            //     ss << "U: [" << U.transpose() << "]";
-            //     ROS_INFO_STREAM(ss.str());
-    }
-
-    // Prepare data for the quadratic solver
-    Eigen::MatrixXd Q = 2 * T.transpose() * T;
-    Eigen::VectorXd c = -2 * T.transpose() * U;
-
-    // Initialize constraint matrix and bounds
-    const double kInfinity = std::numeric_limits<double>::infinity();
-
-    const double omega = 5.24;
-    const double deltaT = 1 / m_controller_frequency;
-    int pair_count = 0;
-    int single_count = 0;
-
-    for (size_t i = 0; i + 1 < m_thruster_vector.size(); ++i) {
-        if (m_thruster_vector(i) == 1 && m_thruster_vector(i + 1) == 2) {
-            pair_count++;  // Increment for every [1, 2] pair found
-            i++;  // Skip the next element because it is part of a pair
-        } else {
-            single_count++;  // Not part of a [1, 2] pair
-        }
-    }
-
-    // Check the last element if it's not part of the last checked pair
-    if (m_thruster_vector.size() > 0 && (
-        m_thruster_vector(m_thruster_vector.size() - 1) != 2 || (m_thruster_vector.size() > 1 
-        && m_thruster_vector(m_thruster_vector.size() - 2) != 1))) {
-        single_count++;
-    }
-
-    int kNumConstraints = 3 * pair_count + single_count; 
-    int kNumVariables = m_control_allocation_matrix.cols();
-    
-    // Initialize the OSQP instance
-    osqp::OsqpInstance qp_instance;
-    qp_instance.objective_matrix = Q.sparseView();
-    qp_instance.objective_vector = c;
-    qp_instance.lower_bounds.resize(kNumConstraints);
-    qp_instance.upper_bounds.resize(kNumConstraints);
-
-    Eigen::SparseMatrix<double> A_sparse(kNumConstraints, kNumVariables);
-    std::vector<Eigen::Triplet<double>> A_triplets;
- 
-    //Assuming articulated joints are entered first in config file
-    // followed by non articulated
-    for (size_t i = 0; i < m_thruster_vector.size(); ++i) {
-        int thruster_setting = static_cast<int>(m_thruster_vector[i]);
-
-        switch (thruster_setting) {
-            case 0:
-                A_triplets.emplace_back((i * 3)/2, i, 1.0);
-                break;
-            case 1:
-                A_triplets.emplace_back((i * 3)/2, i, 1.0);
-                A_triplets.emplace_back((i * 3)/2 + 1, i, -omega * deltaT);
-                A_triplets.emplace_back((i * 3)/2 + 2, i, -omega * deltaT);
-                A_triplets.emplace_back((i * 3)/2 + 1, i + 1, 1.0);
-                A_triplets.emplace_back((i * 3)/2+ 2, i + 1, -1.0);
-                // @TODO: implementing servo limits
-                //A_triplets.emplace_back((i * 3)/2 + 3, i, -min(alpha,gamma+beta));
-                //A_triplets.emplace_back((i * 3)/2 + 4, i, max(-alpha,-gamma+beta));
-                // A_triplets.emplace_back((i * 3)/2 + 3, i + 1, 1.0);
-                // A_triplets.emplace_back((i * 3)/2+ 4, i + 1, -1.0);
-                break;
-            case 2:
-                break;
-            default:
-                // Handling unexpected settings
-                break;
-        }
-    }
-
-    A_sparse.setFromTriplets(A_triplets.begin(), A_triplets.end());
-    qp_instance.constraint_matrix = A_sparse;
-
-    // making this as a helper to build boundaries
-    std::vector<int> boundary_slack_vector;
-
-    for (int i = 0; i < m_thruster_vector.size(); ++i) {
-        int value = static_cast<int>(m_thruster_vector[i]);
-        switch (value) {
-            case 1:
-                boundary_slack_vector.push_back(1);
-                boundary_slack_vector.push_back(1);
-                boundary_slack_vector.push_back(1);
-                break;
-            case 0:
-                boundary_slack_vector.push_back(0);
-                break;
-            case 2:
-                // do nothing
-                break;
-            default:
-                // Handle unexpected values
-                break;
-        }
-    }
-
-    for (size_t i = 0; i < boundary_slack_vector.size(); ++i) {
-        switch (static_cast<int>(boundary_slack_vector[i])) {
-            case 1:
-                // F1 and F2 x
-                qp_instance.lower_bounds[i] = 0; 
-                qp_instance.upper_bounds[i] =  m_upper_limit((i/3)+1) * cos(omega * deltaT);
-
-                for (int j = i + 1; j < i + 3; ++j) {
-                    qp_instance.lower_bounds[j] = -kInfinity;
-                    qp_instance.upper_bounds[j] = 0;
-                }
-                i++;
-                i++;
-                break;
-            case 0:
-                if ((i + 1) % 3 == 0) {
-                    qp_instance.lower_bounds[i] = m_lower_limit[i-2]; 
-                    qp_instance.upper_bounds[i] = m_upper_limit[i-2];
-                } else { 
-                    qp_instance.lower_bounds[i] = m_lower_limit[i-3]; 
-                    qp_instance.upper_bounds[i] = m_upper_limit[i-3];
-                }
-                break;
-        }
-    }
-
-    // Solve the quadratic program
-    osqp::OsqpSolver solver;
-    osqp::OsqpSettings settings;
-    settings.verbose = false;
-    auto status = solver.Init(qp_instance, settings);
-
-    if (!status.ok()) {
-        return false;
-    }
-
-    osqp::OsqpExitCode exitCode = solver.Solve();
-
-    switch (exitCode) {
-        case osqp::OsqpExitCode::kOptimal: {
-            *t = solver.primal_solution();
-
-            // Output the optimal solution
-            // std::cout << "Optimal solution vector: [" << t->transpose() << "]" << std::endl;
-            return true;
-        }
-        case osqp::OsqpExitCode::kPrimalInfeasible:
-            std::cerr << "The problem is primal infeasible." << std::endl;
-            break;
-        case osqp::OsqpExitCode::kDualInfeasible:
-            std::cerr << "The problem is dual infeasible." << std::endl;
-            break;
-        case osqp::OsqpExitCode::kOptimalInaccurate:
-            std::cerr << "The optimal solution is inaccurate." << std::endl;
-            break;
-        case osqp::OsqpExitCode::kPrimalInfeasibleInaccurate:
-            std::cerr << "The problem is primal infeasible and the solution is inaccurate." << std::endl;
-            break;
-        case osqp::OsqpExitCode::kDualInfeasibleInaccurate:
-            std::cerr << "The problem is dual infeasible and the solution is inaccurate." << std::endl;
-            break;
-        case osqp::OsqpExitCode::kMaxIterations:
-            std::cerr << "The maximum number of iterations has been reached." << std::endl;
-            break;
-        case osqp::OsqpExitCode::kInterrupted:
-            std::cerr << "The optimization was interrupted." << std::endl;
-            break;
-        case osqp::OsqpExitCode::kTimeLimitReached:
-            std::cerr << "The time limit was reached before a solution was found." << std::endl;
-            break;
-        case osqp::OsqpExitCode::kNonConvex:
-            std::cerr << "The problem is non-convex." << std::endl;
-            break;
-        case osqp::OsqpExitCode::kUnknown:
-        default:
-            std::cerr << "An unknown error occurred." << std::endl;
-            break;
-    }
-
-    return false;
-}
-
-=======
->>>>>>> bf987bcb
 void MvpControl::set_controlled_freedoms(decltype(m_controlled_freedoms) f) {
     m_controlled_freedoms = f;
 }
